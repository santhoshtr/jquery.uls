--- conflicted
+++ resolved
@@ -421,8 +421,6 @@
 	$.uls.data.getLanguagesInTerritory = function ( territory ) {
 		return $.uls.data.territories[territory];
 	};
-<<<<<<< HEAD
-=======
 
 	/**
 	 * Adds a language in run time and sets its options as provided.
@@ -456,5 +454,5 @@
 
 		return false;
 	};
->>>>>>> 829c8274
+
 } ( jQuery ) );