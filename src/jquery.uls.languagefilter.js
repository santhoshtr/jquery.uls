--- conflicted
+++ resolved
@@ -208,39 +208,19 @@
 					results = [];
 
 				$.each( result.languagesearch, function ( code, name ) {
-<<<<<<< HEAD
-					var target;
-
-					if ( languageFilter.resultCount === 0 ) {
-						// Autofill the first result.
-						languageFilter.autofill( code, name );
-=======
 					if ( this.options.languages[ code ] ) {
 						autofillLabel = autofillLabel || name;
 						results.push( code );
->>>>>>> 54a466ee
-					}
-				}.bind( this ) );
-
-<<<<<<< HEAD
-					if ( languageFilter.options.languages[ code ] &&
-						languageFilter.render( code )
-					) {
-						languageFilter.resultCount++;
+						return;
 					}
 
 					// Try to hide issues caused by inconsistent language codes
 					target = $.uls.data.isRedirect( code );
-					if ( languageFilter.options.languages[ target ] &&
-						languageFilter.render( target )
-					) {
-						languageFilter.resultCount++;
-					}
-				} );
-=======
+					if ( target && this.options.languages[ target ] ) {
+						autofillLabel = autofillLabel || name;
+						results.push( target );
+					}
 				return $.Deferred().resolve( query, results, autofillLabel );
->>>>>>> 54a466ee
-
 			}.bind( this ) );
 		},
 
